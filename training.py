--- conflicted
+++ resolved
@@ -1,177 +1,110 @@
-import torch
-import time
-import torch.nn.functional as F
-from predictive_coding.config import GPTConfig
-from predictive_coding.pc_layer import PCLayer
-from model_architecture.pc_t_model import PCTransformer
-from Data_preprocessing.dataloader import train_loader
-from utils.model_utils import load_tokenizer, reset_pc_modules
-from matplotlib import pyplot as plt
-from matplotlib.ticker import MaxNLocator
-
-"""Usage: python training.py"""
-
-def train(model, dataloader):
-    model.train()
-    total_energy = 0.0
-    total_ce_loss = 0.0
-    batch_count = 0
-
-    for batch_idx, batch in enumerate(dataloader):
-        input_ids = batch["input_ids"]
-        target_ids = batch["target_ids"]
-
-        logits = model(target_ids, input_ids)
-
-        ce_loss = F.cross_entropy(
-            logits.view(-1, logits.size(-1)),
-            target_ids.view(-1),
-            ignore_index=0
-        )
-        
-        total_ce_loss += ce_loss.item()
-
-        layer_energies = []
-        for module in model.modules():
-            if isinstance(module, PCLayer) and hasattr(module, "get_energy"):
-                energy = module.get_energy()
-                if energy is not None:
-                    layer_energies.append(energy)
-
-        # Compute average energy for current batch
-        batch_energy = ce_loss.item() if not layer_energies else sum(layer_energies) / len(layer_energies)
-        total_energy += batch_energy
-        batch_count += 1
-
-        if (batch_idx + 1) % 10 == 0:
-            print(f"  Batch {batch_idx + 1}/{len(dataloader)} | Batch Energy: {batch_energy:.4f}", flush=True)
-
-        reset_pc_modules(model)
-
-    avg_energy = total_energy / batch_count if batch_count > 0 else 0.0
-    avg_ce_loss = total_ce_loss / batch_count if batch_count > 0 else 0.0
-    perplexity = torch.exp(torch.tensor(avg_ce_loss)).item()
-    
-    return avg_energy, perplexity
-
-<<<<<<< HEAD
-
-def main():
-    tokenizer_path = os.path.join(Config.TOKENIZER_DIR, "tokenizer.json")
-    tokenizer = Tokenizer.from_file(tokenizer_path)
-    vocab_size = tokenizer.get_vocab_size()
-
-    config = GPTConfig(
-        vocab_size=vocab_size,
-        block_size=256,
-        n_embed=64,
-        dropout=0.1,
-        local_learning_rate=1e-7,
-        T=1,
-        is_holding_error=True,
-        num_heads=2,
-        n_blocks=2,
-        num_epochs=5,
-        update_bias=True,
-        use_lateral=True,
-        energy_fn_name="kld"
-    )
-
-    model = PCTransformer(config)
-    train_energies = []
-
-    print("========== Training started ==========", flush=True) 
-    start_training_time = time.time()
-    
-    for epoch in range(config.num_epochs):
-        print(f"Epoch {epoch+1} started", flush=True)
-        avg_energy = train(model, train_loader)
-        train_energies.append(avg_energy)
-        print(f"Epoch {epoch+1} | Avg Energy: {avg_energy:.4f}", flush=True)
-    
-    total_training_time = time.time() - start_training_time
-    print(f"Total Training Time: {total_training_time:.2f} seconds", flush=True)
-    print("========== Training completed ==========", flush=True)
-    
-    # Save trained model
-    save_path = "checkpoints/pc_transformer.pt"
-    os.makedirs(os.path.dirname(save_path), exist_ok=True)
-    if os.path.exists(save_path):
-        os.remove(save_path)
-    torch.save(model.state_dict(), save_path)
-    print(f"Model saved to {save_path}")
-    
-    # Plotting
-    epochs = list(range(1, len(train_energies) + 1))
-    plt.figure(figsize=(10, 6))
-    plt.plot(epochs, train_energies, marker='o', linestyle='-', color='b', label='Average Batch Energy')
-    plt.xlabel('Epoch')
-    plt.ylabel('Average Batch Energy')
-    plt.title('Average Batch Energy vs. Epoch')
-    plt.grid(True)
-    plt.legend()
-    plt.gca().xaxis.set_major_locator(MaxNLocator(integer=True))
-    plt.tight_layout()
-    plt.savefig('assets/energy_plot.png')
-    plt.show()
-
-if __name__ == "__main__":
-    main()
-
-=======
-tokenizer = load_tokenizer()
-vocab_size = tokenizer.get_vocab_size()
-
-config = GPTConfig(
-    vocab_size = vocab_size,
-    block_size= 256,
-    n_embed=64,
-    dropout=0.1,
-    local_learning_rate=1e-5,
-    T=5,
-    is_holding_error = True,
-    num_heads=2,
-    n_blocks=4,
-    num_epochs=5,
-    update_bias=True,
-    use_lateral = True,
-    energy_fn_name="scaled_mse" 
-)
-
-model = PCTransformer(config)
-train_energies = []
-perplexities = []
-
-print("========== Training started ==========", flush=True) 
-# Measure total training time
-start_training_time = time.time()
-for epoch in range(config.num_epochs):
-    print(f"Epoch {epoch+1} started", flush=True)
-    avg_energy, perplexity = train(model, train_loader)
-    train_energies.append(avg_energy)
-    perplexities.append(perplexity)
-    print(f"Epoch {epoch+1} | Avg Energy: {avg_energy:.4f} | Perplexity: {perplexity:.4f}", flush=True)
-total_training_time = time.time() - start_training_time
-print(f"Total Training Time: {total_training_time:.2f} seconds", flush=True)
-print("========== Training completed ==========", flush=True)
-
-# Saving trained model
-torch.save({"model_state": model.state_dict()}, "checkpoints/pc_transformer.pt")
-print("Model saved.")
-
-# Plotting average energy vs. epoch
-epochs = list(range(1, len(train_energies) + 1))
-plt.figure(figsize=(10, 6))
-plt.plot(epochs, train_energies, marker='o', linestyle='-', color='b', label='Average Batch Energy')
-plt.xlabel('Epoch')
-plt.ylabel('Average Batch Energy')
-plt.title('Average Batch Energy vs. Epoch')
-plt.grid(True)
-plt.legend()
-# Force x-axis to show only whole numbers
-plt.gca().xaxis.set_major_locator(MaxNLocator(integer=True))
-plt.tight_layout()
-plt.savefig('assets/energy_plot.png')
-plt.show()
-
->>>>>>> 2453ce46
+import torch
+import time
+import torch.nn.functional as F
+from predictive_coding.config import GPTConfig
+from predictive_coding.pc_layer import PCLayer
+from model_architecture.pc_t_model import PCTransformer
+from Data_preprocessing.dataloader import train_loader
+from utils.model_utils import load_tokenizer, reset_pc_modules
+from matplotlib import pyplot as plt
+from matplotlib.ticker import MaxNLocator
+
+"""Usage: python training.py"""
+
+def train(model, dataloader):
+    model.train()
+    total_energy = 0.0
+    total_ce_loss = 0.0
+    batch_count = 0
+
+    for batch_idx, batch in enumerate(dataloader):
+        input_ids = batch["input_ids"]
+        target_ids = batch["target_ids"]
+
+        logits = model(target_ids, input_ids)
+
+        ce_loss = F.cross_entropy(
+            logits.view(-1, logits.size(-1)),
+            target_ids.view(-1),
+            ignore_index=0
+        )
+        
+        total_ce_loss += ce_loss.item()
+
+        layer_energies = []
+        for module in model.modules():
+            if isinstance(module, PCLayer) and hasattr(module, "get_energy"):
+                energy = module.get_energy()
+                if energy is not None:
+                    layer_energies.append(energy)
+
+        # Compute average energy for current batch
+        batch_energy = ce_loss.item() if not layer_energies else sum(layer_energies) / len(layer_energies)
+        total_energy += batch_energy
+        batch_count += 1
+
+        if (batch_idx + 1) % 10 == 0:
+            print(f"  Batch {batch_idx + 1}/{len(dataloader)} | Batch Energy: {batch_energy:.4f}", flush=True)
+
+        reset_pc_modules(model)
+
+    avg_energy = total_energy / batch_count if batch_count > 0 else 0.0
+    avg_ce_loss = total_ce_loss / batch_count if batch_count > 0 else 0.0
+    perplexity = torch.exp(torch.tensor(avg_ce_loss)).item()
+    
+    return avg_energy, perplexity
+
+tokenizer = load_tokenizer()
+vocab_size = tokenizer.get_vocab_size()
+
+config = GPTConfig(
+    vocab_size = vocab_size,
+    block_size= 256,
+    n_embed=64,
+    dropout=0.1,
+    local_learning_rate=1e-5,
+    T=5,
+    is_holding_error = True,
+    num_heads=2,
+    n_blocks=4,
+    num_epochs=5,
+    update_bias=True,
+    use_lateral = True,
+    energy_fn_name="scaled_mse" 
+)
+
+model = PCTransformer(config)
+train_energies = []
+perplexities = []
+
+print("========== Training started ==========", flush=True) 
+# Measure total training time
+start_training_time = time.time()
+for epoch in range(config.num_epochs):
+    print(f"Epoch {epoch+1} started", flush=True)
+    avg_energy, perplexity = train(model, train_loader)
+    train_energies.append(avg_energy)
+    perplexities.append(perplexity)
+    print(f"Epoch {epoch+1} | Avg Energy: {avg_energy:.4f} | Perplexity: {perplexity:.4f}", flush=True)
+total_training_time = time.time() - start_training_time
+print(f"Total Training Time: {total_training_time:.2f} seconds", flush=True)
+print("========== Training completed ==========", flush=True)
+
+# Saving trained model
+torch.save({"model_state": model.state_dict()}, "checkpoints/pc_transformer.pt")
+print("Model saved.")
+
+# Plotting average energy vs. epoch
+epochs = list(range(1, len(train_energies) + 1))
+plt.figure(figsize=(10, 6))
+plt.plot(epochs, train_energies, marker='o', linestyle='-', color='b', label='Average Batch Energy')
+plt.xlabel('Epoch')
+plt.ylabel('Average Batch Energy')
+plt.title('Average Batch Energy vs. Epoch')
+plt.grid(True)
+plt.legend()
+# Force x-axis to show only whole numbers
+plt.gca().xaxis.set_major_locator(MaxNLocator(integer=True))
+plt.tight_layout()
+plt.savefig('assets/energy_plot.png')
+plt.show()