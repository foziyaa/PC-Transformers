import torch
import torch.nn.functional as F
import math

def x_init(batch_size: int, seq_len: int, embedding_size: int) -> torch.Tensor:
    return torch.randn(batch_size, seq_len, embedding_size)

<<<<<<< HEAD
def step_embed(t, T, target, layer, layer_type, input_ids, position_ids, local_lr, clamp_value, is_holding_error):
    word_layer = layer["word"]
    pos_layer = layer["pos"]

    mu_word = word_layer(input_ids)
    mu_pos = pos_layer(position_ids)
    mu = mu_word + mu_pos
    error = target - mu

    update = torch.clamp(error, -clamp_value, clamp_value)
    with torch.no_grad():
        for b in range(error.size(0)):
            for s in range(error.size(1)):
                idx_w = input_ids[b, s]
                idx_p = position_ids[b, s]
                word_layer.weight.data[idx_w] += local_lr * update[b, s]
                pos_layer.weight.data[idx_p] += local_lr * update[b, s]

    if t == T - 1:
        finalize_step(mu, target, error, t, layer_type, is_holding_error)

    return mu


def step_linear(t, T, target, x, layer, layer_type, local_lr, clamp_value, is_holding_error, update_bias=True):
    mu = layer(x)
    if layer_type == "fc1":
        mu = F.gelu(mu)

    error = target - mu
    x_update = error @ layer.weight
    delta_W = local_lr * torch.einsum("bsh,bsv->hv", error, x)

    x = torch.clamp(x + local_lr * x_update, -clamp_value, clamp_value)
    layer.weight.data.add_(delta_W)

    if layer.bias is not None and update_bias:
        layer.bias.data.add_(local_lr * error.mean(dim=(0, 1)))

    if t == T - 1:
        finalize_step(mu, target, error, t, layer_type, is_holding_error)

    return x, mu


def step_attn(t, T, target, x, proj_layers, layer_type, local_lr, clamp_value, is_holding_error, update_bias = True):
    q_proj = proj_layers["q_proj"]
    k_proj = proj_layers["k_proj"]
    v_proj = proj_layers["v_proj"]

    Q, K, V = q_proj(x), k_proj(x), v_proj(x)
    scores = Q @ K.transpose(-2, -1) / math.sqrt(Q.size(-1))
    mask = torch.tril(torch.ones_like(scores, dtype=torch.bool))
    scores = scores.masked_fill(~mask, float("-inf"))
    attn_weights = scores.softmax(dim=-1)
    mu = attn_weights @ V

    error = target - mu
    x = torch.clamp(x - local_lr * error, -clamp_value, clamp_value)

    for proj in (q_proj, k_proj, v_proj):
        delta_W = local_lr * torch.einsum("bsh,bsv->hv", error, x.detach())
        proj.weight.data.add_(delta_W)
        if proj.bias is not None and update_bias:
            proj.bias.data.add_(local_lr * error.mean(dim=(0, 1)))

    if t == T - 1:
        finalize_step(mu, target, error, t, layer_type, is_holding_error)

    return x, mu

=======
def step_embed(t, target, layer, layer_type, input_ids, position_ids, local_lr, clamp_value, T, is_holding_error):
        word_layer = layer["word"]
        pos_layer = layer["pos"]

        mu_word = word_layer(input_ids)
        mu_pos = pos_layer(position_ids)
        mu = mu_word + mu_pos
        error = target - mu

        update = torch.clamp(error, -clamp_value, clamp_value)
        with torch.no_grad():
            for b in range(error.size(0)):
                for s in range(error.size(1)):
                    idx_w = input_ids[b, s]
                    idx_p = position_ids[b, s]
                    word_layer.weight.data[idx_w] += local_lr * update[b, s]
                    pos_layer.weight.data[idx_p] += local_lr * update[b, s]

        if t == T - 1:
            finalize_step(mu, target, error, t, layer_type, is_holding_error)

        return mu
    
def step_linear(t, target, x, layer, W_latents, layer_type, local_lr, clamp_value, T, use_lateral, is_holding_error,update_bias = True):
        mu = layer(x)
        if layer_type == "fc1":
            mu = F.gelu(mu)

        error = target - mu
        # Latent state and W_latent update
        x_layer = error @ layer.weight

        if use_lateral and layer_type in W_latents:
            W_latent = W_latents[layer_type]
            x_latent = x @ W_latent
            x = x + local_lr * (x_layer - x_latent)

            hebbian_latent = torch.einsum("bsh,bsv->hv", x.detach(), x.detach())
            W_latents[layer_type].data.add_(local_lr * hebbian_latent)
        
        else:
            x = x + local_lr * x_layer
        
        x = torch.clamp(x, -clamp_value, clamp_value)
        
        # Hebbian Update W_layer
        delta_W = local_lr * torch.einsum("bsh,bsv->hv", error, x.detach())
        layer.weight.data.add_(delta_W)

        if layer.bias is not None and update_bias:
            layer.bias.data.add_(local_lr * error.mean(dim=(0, 1)))

        if t == T - 1:
            finalize_step(mu, target, error, t, layer_type, is_holding_error)

        return x, mu

def step_attn(t, target, x, W_latents, proj_layers, layer_type, local_lr, clamp_value, T, use_lateral, is_holding_error, update_bias = True):
        assert proj_layers is not None, "proj_layers dict is required for attention"
        q_proj = proj_layers.get("q_proj", None)
        k_proj = proj_layers.get("k_proj", None)
        v_proj = proj_layers.get("v_proj", None)

        assert all(p is not None for p in (q_proj, k_proj, v_proj)), "Missing Q/K/V projections in dict"

        Q, K, V = q_proj(x), k_proj(x), v_proj(x)
        scores = Q @ K.transpose(-2, -1) / math.sqrt(Q.size(-1))
        mask = torch.tril(torch.ones_like(scores, dtype=torch.bool))
        scores = scores.masked_fill(~mask, float("-inf"))
        attn_weights = scores.softmax(dim=-1)
        mu = attn_weights @ V

        error = target - mu
        # Latent state and W_latent update
        W_layer = (q_proj.weight.T + k_proj.weight.T + v_proj.weight.T) / 3
        x_layer = error @ W_layer

        if use_lateral and layer_type in W_latents:
            W_latent = W_latents[layer_type]
            x_latent = x @ W_latent
            x = x + local_lr * (x_layer - x_latent)

            hebbian_latent = torch.einsum("bsh,bsv->hv", x.detach(), x.detach())
            W_latents["attn"].data.add_(local_lr * hebbian_latent)
        
        else:
            x = x + local_lr * x_layer

        x = torch.clamp(x, -clamp_value, clamp_value)

        # Hebbian update W_latent
        for proj in (q_proj, k_proj, v_proj):
            delta_W = local_lr * torch.einsum("bsh,bsv->hv", error, x.detach())
            proj.weight.data.add_(delta_W)
            if proj.bias is not None and update_bias:
                proj.bias.data.add_(local_lr * error.mean(dim=(0, 1)))

        if t == T - 1:
            finalize_step(mu, target, error, t, layer_type, is_holding_error)

        return x, mu
>>>>>>> 9b118e7a

def energy_fn(mu: torch.Tensor, x: torch.Tensor) -> torch.Tensor:
    return ((mu - x) ** 2).mean(dim=-1) * 0.05


def finalize_step(mu, target, error, t, layer_type, is_holding_error=False):
    energy = energy_fn(mu, target).mean().item() if is_holding_error else None
    errors = [{"step": t, "type": layer_type, "error": error.mean().item()}]
    return energy, errors<|MERGE_RESOLUTION|>--- conflicted
+++ resolved
@@ -5,7 +5,6 @@
 def x_init(batch_size: int, seq_len: int, embedding_size: int) -> torch.Tensor:
     return torch.randn(batch_size, seq_len, embedding_size)
 
-<<<<<<< HEAD
 def step_embed(t, T, target, layer, layer_type, input_ids, position_ids, local_lr, clamp_value, is_holding_error):
     word_layer = layer["word"]
     pos_layer = layer["pos"]
@@ -26,78 +25,6 @@
 
     if t == T - 1:
         finalize_step(mu, target, error, t, layer_type, is_holding_error)
-
-    return mu
-
-
-def step_linear(t, T, target, x, layer, layer_type, local_lr, clamp_value, is_holding_error, update_bias=True):
-    mu = layer(x)
-    if layer_type == "fc1":
-        mu = F.gelu(mu)
-
-    error = target - mu
-    x_update = error @ layer.weight
-    delta_W = local_lr * torch.einsum("bsh,bsv->hv", error, x)
-
-    x = torch.clamp(x + local_lr * x_update, -clamp_value, clamp_value)
-    layer.weight.data.add_(delta_W)
-
-    if layer.bias is not None and update_bias:
-        layer.bias.data.add_(local_lr * error.mean(dim=(0, 1)))
-
-    if t == T - 1:
-        finalize_step(mu, target, error, t, layer_type, is_holding_error)
-
-    return x, mu
-
-
-def step_attn(t, T, target, x, proj_layers, layer_type, local_lr, clamp_value, is_holding_error, update_bias = True):
-    q_proj = proj_layers["q_proj"]
-    k_proj = proj_layers["k_proj"]
-    v_proj = proj_layers["v_proj"]
-
-    Q, K, V = q_proj(x), k_proj(x), v_proj(x)
-    scores = Q @ K.transpose(-2, -1) / math.sqrt(Q.size(-1))
-    mask = torch.tril(torch.ones_like(scores, dtype=torch.bool))
-    scores = scores.masked_fill(~mask, float("-inf"))
-    attn_weights = scores.softmax(dim=-1)
-    mu = attn_weights @ V
-
-    error = target - mu
-    x = torch.clamp(x - local_lr * error, -clamp_value, clamp_value)
-
-    for proj in (q_proj, k_proj, v_proj):
-        delta_W = local_lr * torch.einsum("bsh,bsv->hv", error, x.detach())
-        proj.weight.data.add_(delta_W)
-        if proj.bias is not None and update_bias:
-            proj.bias.data.add_(local_lr * error.mean(dim=(0, 1)))
-
-    if t == T - 1:
-        finalize_step(mu, target, error, t, layer_type, is_holding_error)
-
-    return x, mu
-
-=======
-def step_embed(t, target, layer, layer_type, input_ids, position_ids, local_lr, clamp_value, T, is_holding_error):
-        word_layer = layer["word"]
-        pos_layer = layer["pos"]
-
-        mu_word = word_layer(input_ids)
-        mu_pos = pos_layer(position_ids)
-        mu = mu_word + mu_pos
-        error = target - mu
-
-        update = torch.clamp(error, -clamp_value, clamp_value)
-        with torch.no_grad():
-            for b in range(error.size(0)):
-                for s in range(error.size(1)):
-                    idx_w = input_ids[b, s]
-                    idx_p = position_ids[b, s]
-                    word_layer.weight.data[idx_w] += local_lr * update[b, s]
-                    pos_layer.weight.data[idx_p] += local_lr * update[b, s]
-
-        if t == T - 1:
-            finalize_step(mu, target, error, t, layer_type, is_holding_error)
 
         return mu
     
@@ -127,13 +54,15 @@
         delta_W = local_lr * torch.einsum("bsh,bsv->hv", error, x.detach())
         layer.weight.data.add_(delta_W)
 
-        if layer.bias is not None and update_bias:
-            layer.bias.data.add_(local_lr * error.mean(dim=(0, 1)))
+    error = target - mu
+    x_update = error @ layer.weight
+    delta_W = local_lr * torch.einsum("bsh,bsv->hv", error, x)
 
-        if t == T - 1:
-            finalize_step(mu, target, error, t, layer_type, is_holding_error)
+    x = torch.clamp(x + local_lr * x_update, -clamp_value, clamp_value)
+    layer.weight.data.add_(delta_W)
 
-        return x, mu
+    if layer.bias is not None and update_bias:
+        layer.bias.data.add_(local_lr * error.mean(dim=(0, 1)))
 
 def step_attn(t, target, x, W_latents, proj_layers, layer_type, local_lr, clamp_value, T, use_lateral, is_holding_error, update_bias = True):
         assert proj_layers is not None, "proj_layers dict is required for attention"
@@ -143,12 +72,7 @@
 
         assert all(p is not None for p in (q_proj, k_proj, v_proj)), "Missing Q/K/V projections in dict"
 
-        Q, K, V = q_proj(x), k_proj(x), v_proj(x)
-        scores = Q @ K.transpose(-2, -1) / math.sqrt(Q.size(-1))
-        mask = torch.tril(torch.ones_like(scores, dtype=torch.bool))
-        scores = scores.masked_fill(~mask, float("-inf"))
-        attn_weights = scores.softmax(dim=-1)
-        mu = attn_weights @ V
+    return x, mu
 
         error = target - mu
         # Latent state and W_latent update
@@ -175,11 +99,27 @@
             if proj.bias is not None and update_bias:
                 proj.bias.data.add_(local_lr * error.mean(dim=(0, 1)))
 
-        if t == T - 1:
-            finalize_step(mu, target, error, t, layer_type, is_holding_error)
+    Q, K, V = q_proj(x), k_proj(x), v_proj(x)
+    scores = Q @ K.transpose(-2, -1) / math.sqrt(Q.size(-1))
+    mask = torch.tril(torch.ones_like(scores, dtype=torch.bool))
+    scores = scores.masked_fill(~mask, float("-inf"))
+    attn_weights = scores.softmax(dim=-1)
+    mu = attn_weights @ V
 
-        return x, mu
->>>>>>> 9b118e7a
+    error = target - mu
+    x = torch.clamp(x - local_lr * error, -clamp_value, clamp_value)
+
+    for proj in (q_proj, k_proj, v_proj):
+        delta_W = local_lr * torch.einsum("bsh,bsv->hv", error, x.detach())
+        proj.weight.data.add_(delta_W)
+        if proj.bias is not None and update_bias:
+            proj.bias.data.add_(local_lr * error.mean(dim=(0, 1)))
+
+    if t == T - 1:
+        finalize_step(mu, target, error, t, layer_type, is_holding_error)
+
+    return x, mu
+
 
 def energy_fn(mu: torch.Tensor, x: torch.Tensor) -> torch.Tensor:
     return ((mu - x) ** 2).mean(dim=-1) * 0.05
