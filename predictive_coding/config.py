--- conflicted
+++ resolved
@@ -33,21 +33,15 @@
     """
     vocab_size: int
     block_size: int
-<<<<<<< HEAD
-    peak_learning_rate: float = 1.29e-04
-    warmup_steps: int= 58
-=======
     local_learning_rate: float
     peak_learning_rate: Optional[float] = None
     warmup_steps: Optional[int] = None
->>>>>>> f2610ffb
+    peak_learning_rate: float = 1.29e-04
+    warmup_steps: int= 58
     la: float=0.5
     n_embed: int =208
     dropout: float = 0.1
-<<<<<<< HEAD
     local_learning_rate: float = 0
-=======
->>>>>>> f2610ffb
     T: int = 10
     is_holding_error: bool = False
     update_bias: bool = True
@@ -56,11 +50,6 @@
     batch_size: int = 8
     num_epochs: int = 5
     use_lateral: bool = True
-<<<<<<< HEAD
     energy_fn_name: str = "scaled_mse"
     eos_token_id: int = None
-    use_flash_attention: bool = False
-=======
-    energy_fn_name: str = "mse"
-    eos_token_id: int = None
->>>>>>> f2610ffb
+    use_flash_attention: bool = False