from dataclasses import dataclass

"""
predictive_coding.config

This module defines the GPTConfig dataclass, which holds configuration parameters for the predictive coding transformer model.
"""

@dataclass
class GPTConfig:
    """
    Configuration dataclass for the predictive coding transformer model.

    Attributes:
        vocab_size (int): Size of the vocabulary.
        block_size (int): Maximum sequence length.
        n_embed (int): Embedding dimension size.
        dropout (float): Dropout probability.
        local_learning_rate (float): Local learning rate for predictive coding layers.
        peak_learning_rate (float): Peak learning rate for learning rate scheduling.
        warmup_steps (int): Number of warmup steps for learning rate scheduling.
        T (int): Number of inference steps for predictive coding.
        is_holding_error (bool): Whether to accumulate and store errors.
        update_bias (bool): Whether to update bias terms during learning.
        num_heads (int): Number of attention heads.
        n_blocks (int): Number of transformer blocks.
        batch_size (int): Batch size for training/evaluation.
        num_epochs (int): Number of training epochs.
        use_lateral (bool): Whether to use lateral (recurrent) connections.
        energy_fn_name (str): Name of the energy function to use for error computation.
    """
    vocab_size: int
    block_size: int
    peak_learning_rate: float = 1.29e-04
    warmup_steps: int= 58
    la: float=0.5
    n_embed: int =64
    dropout: float = 0.1
<<<<<<< HEAD
    local_learning_rate: float = 1e-3
    peak_learning_rate: float = 1e-3
    warmup_steps: int = 100
=======
    local_learning_rate: float = 0.0
>>>>>>> 5df868bb
    T: int = 10
    is_holding_error: bool = False
    update_bias: bool = True
    num_heads: int = 2
    n_blocks: int = 4
    batch_size: int = 8
    num_epochs: int = 5
    use_lateral: bool = True
    energy_fn_name: str = "scaled_mse"
    eos_token_id: int = None<|MERGE_RESOLUTION|>--- conflicted
+++ resolved
@@ -36,13 +36,9 @@
     la: float=0.5
     n_embed: int =64
     dropout: float = 0.1
-<<<<<<< HEAD
     local_learning_rate: float = 1e-3
     peak_learning_rate: float = 1e-3
     warmup_steps: int = 100
-=======
-    local_learning_rate: float = 0.0
->>>>>>> 5df868bb
     T: int = 10
     is_holding_error: bool = False
     update_bias: bool = True
