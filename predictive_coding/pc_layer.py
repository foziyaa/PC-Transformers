--- conflicted
+++ resolved
@@ -42,9 +42,6 @@
         self._energy = 0.0
         self._errors = []
 
-<<<<<<< HEAD
-        if layer_type not in self._x_cache:
-=======
         if layer_type == "embed":
             assert input_ids is not None and position_ids is not None, "input_ids and position_ids are required for embedding"
             x_word = layer["word"].weight[input_ids]  
@@ -73,7 +70,6 @@
 
         
         for t in range(self.T):
->>>>>>> 9b118e7a
             if layer_type == "embed":
                 assert (
                     input_ids is not None and position_ids is not None
@@ -81,34 +77,9 @@
                 x_word = layer["word"].weight[input_ids]  # [B, S, D]
                 x_pos = layer["pos"].weight[position_ids]  # [B, S, D]
             elif layer_type == "attn":
-<<<<<<< HEAD
-                x = x_init(B, S, H_out)
-            else:
-                x = x_init(B, S, layer.weight.shape[1])
-        else:
-            x = (
-                self._x_cache[layer_type]
-                if layer_type != "embed"
-                else (self._x_cache["word"], self._x_cache["pos"])
-            )
-
-        if layer_type == "embed":
-            mu = step_embed(t, T, target_activity, layer, layer_type, input_ids, position_ids, self.local_lr, self.clamp_value, self.is_holding_error)
-        elif layer_type == "attn":
-            x, mu = step_attn(t, T, target_activity, x, proj_layers, layer_type, self.local_lr, self.clamp_value, self.is_holding_error, self.update_bias)
-        else:
-            x, mu = step_linear(t, T, target_activity, x, layer, layer_type, self.local_lr, self.clamp_value, self.is_holding_error, self.update_bias)
-
-        if self.is_holding_error:
-            error = target_activity - mu
-            energy, step_errors = finalize_step(mu, target_activity, error, t, layer_type, self.is_holding_error)
-            self._energy += energy
-            self._errors.extend(step_errors)
-=======
                 x, mu = step_attn(t, target_activity, x, self.W_latents, proj_layers, layer_type, self.local_lr, self.clamp_value, self.T, self.use_lateral, self.is_holding_error, self.update_bias)
             else:
                 x, mu = step_linear(t, target_activity, x, layer, self.W_latents, layer_type, self.local_lr, self.clamp_value, self.T, self.use_lateral, self.is_holding_error, self.update_bias)
->>>>>>> 9b118e7a
 
         if layer_type == "embed":
             self._cache("embed", (x_word, x_pos), layer)
@@ -116,13 +87,8 @@
         else:
             self._cache(layer_type, x, layer)
             return x
-<<<<<<< HEAD
-
-    def _cache(self, layer_type, x, layer_weight):
-=======
         
     def _cache(self, layer_type, x, layer, proj_layers = None):
->>>>>>> 9b118e7a
         if layer_type == "embed":
             x_word, x_pos = x
             self._x_cache["word"] = x_word.detach()
@@ -142,11 +108,6 @@
 
         else:
             self._x_cache[layer_type] = x.detach()
-<<<<<<< HEAD
-            if layer_weight is not None:
-                self._W_cache[layer_type] = layer_weight.data.clone()
-
-=======
 
             if hasattr(layer, "weight"):
                 self._W_cache[layer_type] = layer.weight.data.clone()
@@ -154,7 +115,6 @@
             if self.use_lateral and layer_type in self.W_latents:
                 self._W_cache[f"{layer_type}_latent"] = self.W_latents[layer_type].data.clone()
     
->>>>>>> 9b118e7a
     def get_x(self, layer_type: str) -> Optional[torch.Tensor]:
         return self._x_cache.get(layer_type, None)
 
