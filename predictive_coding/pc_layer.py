--- conflicted
+++ resolved
@@ -69,15 +69,9 @@
             if layer_type == "embed":
                 mu = step_embed(t, target_activity, layer, layer_type, input_ids, position_ids, self.T, self.local_lr, self.clamp_value,self.energy_fn_name, self.is_holding_error)
             elif layer_type == "attn":
-<<<<<<< HEAD
                 x, mu = step_attn(t, target_activity, x, self.W_latents, proj_layers, layer_type, self.local_lr, self.clamp_value, self.T, self.use_lateral, self.is_holding_error,self.energy_fn_name, self.update_bias)
             else:
                 x, mu = step_linear(t, target_activity, x, layer, self.W_latents, layer_type, self.local_lr, self.clamp_value, self.T, self.use_lateral, self.is_holding_error,self.energy_fn_name, self.update_bias)
-=======
-                x = step_attn(t, target_activity, x, self.W_latents, proj_layers, layer_type, self.local_lr, self.clamp_value, self.T, self.use_lateral, self.is_holding_error, self.update_bias)
-            else:
-                x = step_linear(t, target_activity, x, self.W_latents, layer, layer_type, self.local_lr, self.clamp_value, self.T, self.use_lateral, self.is_holding_error, self.update_bias)
->>>>>>> 941f9c56
 
             if self.is_holding_error:
                 error = target_activity - mu
