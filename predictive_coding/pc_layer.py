--- conflicted
+++ resolved
@@ -67,11 +67,7 @@
 
         if layer_type not in self.W_latents:
             device = next(self.parameters()).device if list(self.parameters()) else torch.device('cuda' if torch.cuda.is_available() else 'cpu')
-<<<<<<< HEAD
             W = torch.empty(size, size, device=device)
-=======
-            W = torch.empty(size, size, device = device)
->>>>>>> 942d6110
             nn.init.xavier_uniform_(W)
             self.W_latents[layer_type] = nn.Parameter(W)
 
@@ -192,7 +188,6 @@
 
         if layer_type == "embed":
             assert input_ids is not None and position_ids is not None, "Embedding layer requires input_ids and position_ids"
-<<<<<<< HEAD
             
             # Clip input_ids to valid range
             vocab_size = layer["word"].weight.size(0)
@@ -206,21 +201,13 @@
             
             x_word = layer["word"].weight[input_ids] 
             x_pos = layer["pos"].weight[position_ids] 
-=======
-            x_word = layer["word"].weight[input_ids]
-            x_pos = layer["pos"].weight[position_ids]
->>>>>>> 942d6110
             self._x_cache["embed"] = (x_word, x_pos)
         elif layer_type == "attn":
             assert proj_layers is not None, "Attention layer requires proj_layers"
             H_in = proj_layers["q_proj"].weight.shape[1]
             H_out = proj_layers["v_proj"].weight.shape[0] 
             self._x_cache["attn"] = x_init(batch_size, seq_len, H_out, device)
-<<<<<<< HEAD
-            
-=======
-
->>>>>>> 942d6110
+            
             if self.use_lateral:
                 self.register_lateral(layer_type, H_in)
                 
