import torch
import torch.nn as nn
from predictive_coding.pc_layer import PCLayer

class OutputLayer(nn.Module):
    """
    Output layer for the transformer model, consisting of a linear projection and a predictive coding layer.
    """
    def __init__(self, config):
        """
        Initialize the OutputLayer.

        Args:
            config: Configuration object with n_embed, vocab_size, T, local_learning_rate, etc.
        """
        super().__init__()
        self.config = config
        self.output = nn.Linear(config.n_embed, config.vocab_size)
        self.pc_layer = PCLayer(
            T=config.T,
            local_learning_rate=config.local_learning_rate,
            is_holding_error=config.is_holding_error,
            update_bias = config.update_bias,
            energy_fn_name=config.energy_fn_name,
<<<<<<< HEAD
        )


    def evaluate(self, x):
        """
        Compute the output logits from the input tensor (inference mode).

        Args:
            x (torch.Tensor): Input tensor of shape (B, T, n_embed).
        Returns:
            torch.Tensor: Output logits of shape (B, T, vocab_size).
        """
        output = self.output(x)
        return output
=======
        )
>>>>>>> 14402194
<|MERGE_RESOLUTION|>--- conflicted
+++ resolved
@@ -22,21 +22,4 @@
             is_holding_error=config.is_holding_error,
             update_bias = config.update_bias,
             energy_fn_name=config.energy_fn_name,
-<<<<<<< HEAD
-        )
-
-
-    def evaluate(self, x):
-        """
-        Compute the output logits from the input tensor (inference mode).
-
-        Args:
-            x (torch.Tensor): Input tensor of shape (B, T, n_embed).
-        Returns:
-            torch.Tensor: Output logits of shape (B, T, vocab_size).
-        """
-        output = self.output(x)
-        return output
-=======
-        )
->>>>>>> 14402194
+        )