import torch.nn as nn
import torch
import math
from predictive_coding.pc_layer import PCLayer

class Attention(nn.Module):
    """
    Multi-head self-attention module with predictive coding layers for use in transformer architectures.
    Computes attention scores, applies masking, and outputs context vectors.
    """
    def __init__(self, config):
        """
        Initialize the Attention module.

        Args:
            config: Configuration object with num_heads, n_embed, dropout, T, local_learning_rate, etc.
        """
        super().__init__()

        self.config = config
        self.num_heads = config.num_heads
        self.n_embed = config.n_embed
        self.head_dim = config.n_embed // config.num_heads
        self.dropout = nn.Dropout(config.dropout)

        self.q = nn.Linear(config.n_embed, config.n_embed)
        self.k = nn.Linear(config.n_embed, config.n_embed)
        self.v = nn.Linear(config.n_embed, config.n_embed)
        self.output = nn.Linear(config.n_embed, config.n_embed)

        self.pc_qkv = PCLayer(T=config.T,
            local_learning_rate=config.local_learning_rate,
            is_holding_error=config.is_holding_error,
            update_bias = config.update_bias,
            energy_fn_name=config.energy_fn_name,
        )

        self.pc_output = PCLayer(
            T=config.T,
            local_learning_rate=config.local_learning_rate,
            is_holding_error=config.is_holding_error,
            update_bias = config.update_bias,
            energy_fn_name=config.energy_fn_name,
<<<<<<< HEAD
        )

    def evaluate(self, x):
        """
        Compute multi-head self-attention for the input tensor (inference mode).

        Args:
            x (torch.Tensor): Input tensor of shape (B, T, n_embed).
        Returns:
            torch.Tensor: Output tensor after attention and projection, shape (B, T, n_embed).
        """
        batch_size, seq_len, _ = x.size()

        Q = self.q(x)
        K = self.k(x)
        V = self.v(x)

        # Reshape for multi-head: [B, T, H, D/H] → [B, H, T, D/H]
        Q = Q.view(batch_size, seq_len, self.num_heads, self.head_dim).transpose(1, 2)
        K = K.view(batch_size, seq_len, self.num_heads, self.head_dim).transpose(1, 2)
        V = V.view(batch_size, seq_len, self.num_heads, self.head_dim).transpose(1, 2)

        # Attention score: [B, H, T, T]
        attention_scores = torch.matmul(Q, K.transpose(-2, -1)) / math.sqrt(
            self.head_dim
        )
        mask = torch.tril(torch.ones(seq_len, seq_len)).bool()
        mask = mask.unsqueeze(0).unsqueeze(0)
        scores = attention_scores.masked_fill(~mask, float("-inf"))

        attention_probs = nn.Softmax(dim=-1)(scores)
        attention_probs = self.dropout(attention_probs)

        # Context vector: [B, H, T, D/H]
        context = torch.matmul(attention_probs, V)

        # Concatenate heads: [B, T, H, D/H] → [B, T, D]
        context = (
            context.transpose(1, 2).contiguous().view(batch_size, seq_len, self.n_embed)
        )
        output = self.output(context)

        return output
=======
        )
>>>>>>> 14402194
<|MERGE_RESOLUTION|>--- conflicted
+++ resolved
@@ -41,50 +41,4 @@
             is_holding_error=config.is_holding_error,
             update_bias = config.update_bias,
             energy_fn_name=config.energy_fn_name,
-<<<<<<< HEAD
-        )
-
-    def evaluate(self, x):
-        """
-        Compute multi-head self-attention for the input tensor (inference mode).
-
-        Args:
-            x (torch.Tensor): Input tensor of shape (B, T, n_embed).
-        Returns:
-            torch.Tensor: Output tensor after attention and projection, shape (B, T, n_embed).
-        """
-        batch_size, seq_len, _ = x.size()
-
-        Q = self.q(x)
-        K = self.k(x)
-        V = self.v(x)
-
-        # Reshape for multi-head: [B, T, H, D/H] → [B, H, T, D/H]
-        Q = Q.view(batch_size, seq_len, self.num_heads, self.head_dim).transpose(1, 2)
-        K = K.view(batch_size, seq_len, self.num_heads, self.head_dim).transpose(1, 2)
-        V = V.view(batch_size, seq_len, self.num_heads, self.head_dim).transpose(1, 2)
-
-        # Attention score: [B, H, T, T]
-        attention_scores = torch.matmul(Q, K.transpose(-2, -1)) / math.sqrt(
-            self.head_dim
-        )
-        mask = torch.tril(torch.ones(seq_len, seq_len)).bool()
-        mask = mask.unsqueeze(0).unsqueeze(0)
-        scores = attention_scores.masked_fill(~mask, float("-inf"))
-
-        attention_probs = nn.Softmax(dim=-1)(scores)
-        attention_probs = self.dropout(attention_probs)
-
-        # Context vector: [B, H, T, D/H]
-        context = torch.matmul(attention_probs, V)
-
-        # Concatenate heads: [B, T, H, D/H] → [B, T, D]
-        context = (
-            context.transpose(1, 2).contiguous().view(batch_size, seq_len, self.n_embed)
-        )
-        output = self.output(context)
-
-        return output
-=======
-        )
->>>>>>> 14402194
+        )