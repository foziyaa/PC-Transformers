--- conflicted
+++ resolved
@@ -14,11 +14,7 @@
     s_m=torch.bmm(x, x.transpose(1, 2))
     N = s_m.size(1)
     mask = ~torch.eye(N, dtype=torch.bool, device=attn_v.device)
-<<<<<<< HEAD
-    s_m= s_m[:, mask].mean(dim=-1)
-=======
     s_m = s_m[:, mask].mean(dim=-1)
->>>>>>> 942d6110
     identity = torch.eye(H, device=attn_v.device)
     identity = identity.unsqueeze(0).expand(H, -1, -1) 
     corr=  s_m - identity
@@ -99,19 +95,11 @@
             flat_input_ids = input_ids.reshape(-1)
             flat_update = update.reshape(-1, update.size(-1))
 
-<<<<<<< HEAD
-            word_weight = word_layer.weight.data.index_add_(0, flat_input_ids, local_lr * flat_update)
-            word_layer.weight = nn.Parameter(word_weight)
-            
-            flat_position_ids = position_ids.reshape(-1)
-            pos_weight = pos_layer.weight.data.index_add_(0, flat_position_ids, local_lr * flat_update)
-=======
             word_weight = word_layer.weight.data.index_add(0, flat_input_ids, local_lr * flat_update)
             word_layer.weight = nn.Parameter(word_weight)
             
             flat_position_ids = position_ids.reshape(-1)
             pos_weight = pos_layer.weight.data.index_add(0, flat_position_ids, local_lr * flat_update)
->>>>>>> 942d6110
             pos_layer.weight = nn.Parameter(pos_weight)
 
     if t == T - 1:
@@ -198,7 +186,6 @@
         Q = Q.view(batch_size, num_heads, seq_len, head_dim).transpose(1, 2)
         K = K.view(batch_size, num_heads, seq_len, head_dim).transpose(1, 2)
         V = V.view(batch_size, num_heads, seq_len, head_dim).transpose(1, 2)
-<<<<<<< HEAD
 
         if flash:
             mu_heads = apply_flash_attention(Q, K, V)
@@ -208,19 +195,6 @@
         dvl_grad = compute_DVL(mu_heads, requires_update)
         if dvl_grad is not None:
             dvl_grad = dvl_grad.to(device)
-=======
-                  
-        scores = Q @ K.transpose(-2, -1) / math.sqrt(Q.size(-1)) # B, H, T, T
-        mask = torch.tril(torch.ones_like(scores, dtype=torch.bool, device=device))
-        scores = scores.masked_fill(~mask, float("-inf"))
-        attn_weights = scores.softmax(dim=-1)  # B, H, T, T
-        mu_heads = attn_weights @ V   # B, H, T, D
-        
-        dvl_grad=compute_DVL(mu_heads, requires_update)
-        if dvl_grad is not None:
-            dvl_grad = dvl_grad.to(device) 
-
->>>>>>> 942d6110
         dvl_norm = dvl_grad.norm().item() if dvl_grad is not None else 0.0
         similarity = get_head_similarity(mu_heads)
         mu = mu_heads.transpose(1, 2).contiguous().view(batch_size, seq_len, embed_dim)
@@ -231,11 +205,7 @@
             dvl_projected = dvl_grad.permute(0, 2, 1, 3).contiguous().view(B, T, -1)
             dvl_projected=dvl_projected.clamp(-1e-3, 1e-3)
             error = error + la * dvl_projected
-<<<<<<< HEAD
-        
-=======
-
->>>>>>> 942d6110
+        
         if layer_instance is not None:
             setattr(layer_instance, '_head_similarity', similarity)
             setattr(layer_instance, '_head_similarity_avg', similarity.mean().item())
@@ -248,13 +218,8 @@
             x = x + local_lr * delta_x
 
             if requires_update:
-<<<<<<< HEAD
                anti_hebbian_latent = - torch.einsum("bsh,bsv->hv", x.detach(), x.detach())
                W_latents[layer_type] =W_latent + local_lr * anti_hebbian_latent
-=======
-                anti_hebbian_latent = - torch.einsum("bsh,bsv->hv", x.detach(), x.detach())
-                W_latents[layer_type] =W_latent + local_lr * anti_hebbian_latent
->>>>>>> 942d6110
         
         else:
             x= x+ local_lr * error
@@ -319,11 +284,6 @@
     device = mu.device
     target = target.to(device)
     error = error.to(device)
-<<<<<<< HEAD
-
-=======
-    
->>>>>>> 942d6110
     energy = energy_fn(mu, target,energy_fn_name).mean().item() if is_holding_error else None
     errors = [{"step": t, "type": layer_type, "error": error.mean().item()}]
     return energy, errors
@@ -338,16 +298,11 @@
     Returns:
         torch.Tensor: One-hot encoded tensor of shape (B, S, vocab_size).
     """
-<<<<<<< HEAD
     device = input_ids.device
 
     if input_ids.max() >= vocab_size:
         input_ids = torch.clamp(input_ids, max=vocab_size-1)
     
-=======
-    """input_id from [B, S] to [B, S, V]"""
-    device = input_ids.device
->>>>>>> 942d6110
     return F.one_hot(input_ids, num_classes=vocab_size).float().to(device)
 
 def cleanup_memory():
