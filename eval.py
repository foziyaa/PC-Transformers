import time
import torch
from predictive_coding.config import GPTConfig
from predictive_coding.pc_layer import PCLayer
from Data_preprocessing.dataloader import test_loader
import torch.nn.functional as F
from utils.model_utils import load_tokenizer, load_model, reset_pc_modules, compute_text_metrics, decode_ids

"""Usage: python eval.py"""

def evaluate(model, dataloader, max_batches=None, compute_metrics=True):
    start_time = time.time()
    model.eval()
    total_energy = 0.0
    batch_count = 0
    total_ce_loss = 0.0

    decoded_targets, decoded_predictions = [], []
    
    if max_batches is None:
        print(f"Evaluating on the full test set...")
    else:
        print(f"Evaluating on up to {max_batches} batches...")
        
    with torch.no_grad():
        for batch_idx, batch in enumerate(dataloader):
            if max_batches is not None and batch_idx >= max_batches:
                break
            
            input_ids = batch["input_ids"]
            targets = batch["target_ids"]

            logits = model(targets, input_ids)
            ce_loss = F.cross_entropy(
                logits.view(-1, logits.size(-1)),
                targets.view(-1),
                ignore_index=0,
            )
            total_ce_loss += ce_loss.item()
            
            layer_energies = []
            for module in model.modules():
                if isinstance(module, PCLayer) and hasattr(module, "get_energy"):
                    energy = module.get_energy()
                    if energy is not None:
                        layer_energies.append(energy)
            
            batch_energy = ce_loss.item() if not layer_energies else sum(layer_energies) / len(layer_energies)
            total_energy += batch_energy
            batch_count += 1

            if (batch_idx + 1) % 10 == 0:
                print(f"  Batch {batch_idx + 1}/{len(dataloader)} | CE Loss: {ce_loss.item():.4f}| Batch Energy: {batch_energy:.4f}", flush=True)

            reset_pc_modules(model)

        if compute_metrics:
            preds = torch.argmax(logits, dim=-1)
            mask = targets != 0
            for i in range(preds.size(0)):
                pred_str = decode_ids(tokenizer, preds[i][mask[i]].tolist())
                tgt_str = decode_ids(tokenizer, targets[i][mask[i]].tolist())
                decoded_predictions.append(pred_str)
                decoded_targets.append(tgt_str)

    if compute_metrics and decoded_predictions and decoded_targets:
        compute_text_metrics(decoded_predictions, decoded_targets)

    avg_energy = total_energy / batch_count if batch_count > 0 else 0.0
    avg_ce_loss = total_ce_loss / batch_count if batch_count > 0 else 0.0
        
    elapsed = time.time() - start_time
    print(f"Evaluation completed in {elapsed:.2f} seconds")
    print(f"Total Batches Processed: {batch_idx + 1}")
    print(f"Avg CE Loss: {avg_ce_loss:.4f} | Avg Energy: {avg_energy:.4f}")
    return avg_energy, avg_ce_loss 

<<<<<<< HEAD
tokenizer = load_tokenizer()
vocab_size = tokenizer.get_vocab_size()

config = GPTConfig(
    vocab_size = vocab_size,
    block_size=256,
    n_embed=64,
    dropout=0.1,
    local_learning_rate=1e-5,
    T=2,
    is_holding_error=True,
    num_heads=2,
    n_blocks=4,
    num_epochs=1,
    update_bias=True,
    energy_fn_name="kld"
)

model_path = "checkpoints/pc_transformer.pt"
model = load_model(model_path, config)

# Max batches can be set to limit evaluation, or None for full dataset
evaluate(model, test_loader, max_batches=10, compute_metrics=True)
=======
def main():
    tokenizer = load_tokenizer()
    vocab_size = tokenizer.get_vocab_size()

    config = GPTConfig(
        vocab_size = vocab_size,
        block_size=256,
        n_embed=64,
        dropout=0.1,
        local_learning_rate=1e-5,
        T=2,
        is_holding_error=True,
        num_heads=2,
        n_blocks=4,
        num_epochs=1,
        update_bias=True,
        energy_fn_name="kld"
    )

    model_path = "checkpoints/pc_transformer.pt"
    model = load_model(model_path, config)

    # Max batches can be set to limit evaluation, or None for full dataset
    evaluate(model, test_loader, max_batches=10, compute_metrics=True)

if __name__ == "__main__":
    main()
>>>>>>> c73b44cf
<|MERGE_RESOLUTION|>--- conflicted
+++ resolved
@@ -75,31 +75,6 @@
     print(f"Avg CE Loss: {avg_ce_loss:.4f} | Avg Energy: {avg_energy:.4f}")
     return avg_energy, avg_ce_loss 
 
-<<<<<<< HEAD
-tokenizer = load_tokenizer()
-vocab_size = tokenizer.get_vocab_size()
-
-config = GPTConfig(
-    vocab_size = vocab_size,
-    block_size=256,
-    n_embed=64,
-    dropout=0.1,
-    local_learning_rate=1e-5,
-    T=2,
-    is_holding_error=True,
-    num_heads=2,
-    n_blocks=4,
-    num_epochs=1,
-    update_bias=True,
-    energy_fn_name="kld"
-)
-
-model_path = "checkpoints/pc_transformer.pt"
-model = load_model(model_path, config)
-
-# Max batches can be set to limit evaluation, or None for full dataset
-evaluate(model, test_loader, max_batches=10, compute_metrics=True)
-=======
 def main():
     tokenizer = load_tokenizer()
     vocab_size = tokenizer.get_vocab_size()
@@ -126,5 +101,4 @@
     evaluate(model, test_loader, max_batches=10, compute_metrics=True)
 
 if __name__ == "__main__":
-    main()
->>>>>>> c73b44cf
+    main()