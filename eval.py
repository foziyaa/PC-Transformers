--- conflicted
+++ resolved
@@ -49,82 +49,6 @@
             total_energy += batch_energy
             batch_count += 1
 
-<<<<<<< HEAD
-    average_loss = total_loss / batch_count
-    perplexity = torch.exp(torch.tensor(average_loss)) 
-
-    elapsed_time = time.time() - start_time
-    print(f"Evaluation completed in {elapsed_time:.2f}s")
-    print(f"Cross-Entropy Loss: {average_loss:.4f}")
-    print(f"Perplexity: {perplexity:.2f}")
-  
-
-    return average_loss
-
-def generate_text(input_ids, max_new_tokens=50, temperature=1.0):
-    input_tensor = input_ids.unsqueeze(0)
-
-    for _ in range(max_new_tokens):
-        if input_tensor.size(1) > config.block_size:
-            input_tensor = input_tensor[:, -config.block_size:]
-
-        logits = model.evaluate(input_tensor)
-        logits = logits[:, -1, :] / temperature
-        probs = F.softmax(logits, dim=-1)
-        next_token = torch.multinomial(probs, num_samples=1)
-        input_tensor = torch.cat((input_tensor, next_token), dim=1)
-
-    return input_tensor[0]
-
-
-def main():
-    tokenizer_path = os.path.join(Config.TOKENIZER_DIR, "tokenizer.json")
-    tokenizer = Tokenizer.from_file(tokenizer_path)
-    vocab_size = tokenizer.get_vocab_size()
-
-    config = GPTConfig(
-        vocab_size=vocab_size,
-        block_size=256,
-        n_embed=64,
-        dropout=0.1,
-        local_learning_rate=1e-7,
-        T=1,
-        is_holding_error=True,
-        num_heads=2,
-        n_blocks=2,
-        num_epochs=1,
-        update_bias=True,
-        energy_fn_name="kld"
-    )
-
-    model_path = "checkpoints/pc_transformer.pt"
-    model = load_model(model_path, config)
-    
-    
-    test_loss = evaluate(model, test_loader)
-    
-
-    for batch in test_loader:
-        input_ids = batch["input_ids"][0]
-        target_ids = batch["target_ids"][0]
-        break
-
-    prompt_length = 10
-    prompt_ids = input_ids[:prompt_length]
-    generated_ids = generate_text(prompt_ids, max_new_tokens=50, temperature=0.7)
-
-    print("\nPrompt:")
-    print(tokenizer.decode(prompt_ids.tolist()))
-
-    print("\nTarget:")
-    print(tokenizer.decode(input_ids.tolist()))
-
-    print("\nGenerated Text:")
-    print(tokenizer.decode(generated_ids.tolist()))
-
-if __name__ == "__main__":
-    main()
-=======
             if (batch_idx + 1) % 10 == 0:
                 print(f"  Batch {batch_idx + 1}/{len(dataloader)} | CE Loss: {ce_loss.item():.4f}| Batch Energy: {batch_energy:.4f}", flush=True)
 
@@ -173,5 +97,4 @@
 model = load_model(model_path, config)
 
 # Max batches can be set to limit evaluation, or None for full dataset
-evaluate(model, test_loader, max_batches=10, compute_metrics=True)
->>>>>>> 2453ce46
+evaluate(model, test_loader, max_batches=10, compute_metrics=True)