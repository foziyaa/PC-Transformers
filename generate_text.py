import torch
from predictive_coding.config import GPTConfig
from utils.model_utils import load_tokenizer, load_model, reset_pc_modules, decode_ids
import torch.nn.functional as F
from Data_preprocessing.dataloader import test_loader

"""
Usage: python generate_text.py

This script generates text using a trained predictive coding transformer model.
It takes a prompt, generates new tokens, and prints the prompt, target, and generated text.
"""

def generate_text(model, config, input_ids, max_new_tokens=50, temperature=1.0):
    model.eval()
    input_tensor = input_ids.unsqueeze(0)

    for _ in range(max_new_tokens):
        if input_tensor.size(1) > config.block_size:
            input_tensor = input_tensor[:, -config.block_size:]
      
        logits = model(input_tensor, input_tensor)
        logits = logits[:, -1, :] / temperature
        probs = F.softmax(logits, dim=-1)
        next_token = torch.multinomial(probs, num_samples=1)
        input_tensor = torch.cat((input_tensor, next_token), dim=1)
        
        reset_pc_modules(model)
        if next_token.item() == config.eos_token_id:
            break
                
    return input_tensor[0] 

tokenizer = load_tokenizer()
vocab_size = tokenizer.vocab_size
<<<<<<< HEAD
pad_token_id = tokenizer.eos_token_id
=======
pad_token_id = tokenizer.pad_token_id
>>>>>>> a9fc7d34

config = GPTConfig(
    vocab_size = vocab_size,
    block_size=320,
    peak_learning_rate= 1.51e-04,
    warmup_steps= 94,
    n_embed=464,
    dropout=0.2572947974079954,
    local_learning_rate= 0.0,
    T=8,
    is_holding_error=True,
    num_heads=16,
    n_blocks=6,
    num_epochs=1,
    update_bias=False,
    energy_fn_name="mse",
    eos_token_id = tokenizer.eos_token_id
)

model_path = "checkpoints/pc_transformer.pt"
model = load_model(model_path, config)

for batch_idx, batch in enumerate(test_loader):
    input_ids = batch["input_ids"]
    target_ids = batch["target_ids"]
    break 

num_samples = 5
prompt_len = 5
i = 64

for i in range(num_samples):
    prompt_ids = input_ids[i][:prompt_len]
    generated_ids = generate_text(model, config, prompt_ids, max_new_tokens= 50, temperature=0.7)

    target_continuation = target_ids[i][prompt_len:]
    target_continuation = target_continuation[target_continuation != pad_token_id].tolist()

    generated_continuation = generated_ids[prompt_len:].tolist()

    # Decode all
    prompt_str = decode_ids(tokenizer, prompt_ids.tolist())
    target_str = decode_ids(tokenizer, target_continuation, stop_at_eos=True)
    predict_str = decode_ids(tokenizer, generated_continuation, stop_at_eos=True)

    print(f"\n[Batch {batch_idx + 1}, Sample {i + 1}]")
    print(f"[PROMPT ]: {prompt_str}")
    print(f"[TARGET ]: {target_str}")
    print(f"[PREDICT]: {predict_str}")<|MERGE_RESOLUTION|>--- conflicted
+++ resolved
@@ -2,6 +2,7 @@
 from predictive_coding.config import GPTConfig
 from utils.model_utils import load_tokenizer, load_model, reset_pc_modules, decode_ids
 import torch.nn.functional as F
+from Data_preprocessing.dataloader import test_loader
 from Data_preprocessing.dataloader import test_loader
 
 """
@@ -32,12 +33,8 @@
     return input_tensor[0] 
 
 tokenizer = load_tokenizer()
-vocab_size = tokenizer.vocab_size
-<<<<<<< HEAD
-pad_token_id = tokenizer.eos_token_id
-=======
-pad_token_id = tokenizer.pad_token_id
->>>>>>> a9fc7d34
+vocab_size = tokenizer.get_vocab_size()
+pad_token_id = tokenizer.token_to_id("[PAD]")
 
 config = GPTConfig(
     vocab_size = vocab_size,
