--- conflicted
+++ resolved
@@ -8,12 +8,16 @@
 from predictive_coding.config import GPTConfig
 from model_architecture.pc_t_model import PCTransformer
 from Data_preprocessing.dataloader import train_loader, valid_loader, tokenizer, pad_token_id
+from Data_preprocessing.dataloader import train_loader, valid_loader, tokenizer, pad_token_id
 from training import train
 from eval import evaluate
+from utils.model_utils import reset_pc_modules, pad_collate_fn
 from utils.model_utils import reset_pc_modules, pad_collate_fn
 from torch.utils.data import DataLoader, Subset
 import logging
 import time
+import optuna
+optuna.logging.set_verbosity(optuna.logging.WARNING)
 import optuna
 optuna.logging.set_verbosity(optuna.logging.WARNING)
 
@@ -45,14 +49,20 @@
             return 800, 160
 
 def create_subset_loaders(batch_size):
+def create_subset_loaders(batch_size):
     """Create appropriately sized data loaders"""
     train_size, valid_size = get_optimal_data_sizes()
     max_train = len(train_loader.dataset)
     max_valid = len(valid_loader.dataset)
 
+    train_size, valid_size = get_optimal_data_sizes()
+    max_train = len(train_loader.dataset)
+    max_valid = len(valid_loader.dataset)
+
     train_size = min(train_size, max_train)
     valid_size = min(valid_size, max_valid)
         
+        
     train_indices = torch.randperm(max_train)[:train_size]
     train_subset = Subset(train_loader.dataset, train_indices)
     
@@ -61,12 +71,18 @@
         
     train_subset_loader = DataLoader(train_subset, batch_size=batch_size, 
         shuffle=True, collate_fn=lambda batch: pad_collate_fn(batch, pad_token_id))
+        
+    train_subset_loader = DataLoader(train_subset, batch_size=batch_size, 
+        shuffle=True, collate_fn=lambda batch: pad_collate_fn(batch, pad_token_id))
     
     valid_subset_loader = DataLoader(valid_subset, batch_size=batch_size, 
         shuffle=False, collate_fn=lambda batch: pad_collate_fn(batch, pad_token_id))
+    valid_subset_loader = DataLoader(valid_subset, batch_size=batch_size, 
+        shuffle=False, collate_fn=lambda batch: pad_collate_fn(batch, pad_token_id))
     
     return train_subset_loader, valid_subset_loader
 
+def get_dynamic_batch_size(n_embed, block_size):
 def get_dynamic_batch_size(n_embed, block_size):
     """Calculate optimal batch size based on model size"""
     if torch.cuda.is_available():
@@ -74,11 +90,12 @@
         available_memory = gpu_memory - 1.5 * (1024**3) 
         sequence_memory = block_size * n_embed * 4
         batch_size = max(4, min(24, int(available_memory / (sequence_memory * 3000))))
+        batch_size = max(4, min(24, int(available_memory / (sequence_memory * 3000))))
     else:
         batch_size = max(4, min(12, 8))
+        batch_size = max(4, min(12, 8))
     
     return batch_size
-<<<<<<< HEAD
 
 def normalize_energy(energy_value, energy_fn_name):
     """
@@ -109,8 +126,6 @@
         'scaled_mse': 0.6
     }
     return adaptive_weights.get(energy_fn_name, 0.5)
-=======
->>>>>>> 80a79276
 
 def update_global_config(config):
     """Update global GPTConfig to match trial config - CRITICAL for shape consistency"""
@@ -126,6 +141,7 @@
     GPTConfig.use_lateral = config.use_lateral
     GPTConfig.energy_fn_name = config.energy_fn_name
     
+    
 def get_dynamic_model_config(trial, vocab_size):
     """Get model configuration with dynamic parameter combinations"""
     n_embed_candidates = list(range(64, 769, 16))
@@ -134,10 +150,20 @@
     valid_heads = [h for h in range(4, min(16, n_embed // 12) + 1)
                 if n_embed % h == 0 and 12 <= n_embed // h <= 128]
 
+    """Get model configuration with dynamic parameter combinations"""
+    n_embed_candidates = list(range(64, 769, 16))
+    n_embed = n_embed_candidates[trial.suggest_int('embed_idx', 0, len(n_embed_candidates) - 1)]
+
+    valid_heads = [h for h in range(4, min(16, n_embed // 12) + 1)
+                if n_embed % h == 0 and 12 <= n_embed // h <= 128]
+
     if not valid_heads:
         valid_heads = [h for h in [4, 6, 8, 12, 16]
                     if h <= n_embed and n_embed % h == 0 and n_embed // h >= 8]
+        valid_heads = [h for h in [4, 6, 8, 12, 16]
+                    if h <= n_embed and n_embed % h == 0 and n_embed // h >= 8]
         if not valid_heads:
+            if n_embed >= 48 and n_embed % 4 == 0:
             if n_embed >= 48 and n_embed % 4 == 0:
                 logger.warning(f"Forcing num_heads=4 for n_embed={n_embed} (head_dim={n_embed//4})")
             else:
@@ -148,16 +174,29 @@
     block_size_candidates = list(range(64, 513, 16))
     block_size = block_size_candidates[trial.suggest_int('block_idx', 0, len(block_size_candidates)-1)]
 
+                return None
+        
+    num_heads = valid_heads[trial.suggest_int('head_idx', 0, len(valid_heads) - 1)]
+    block_size_candidates = list(range(64, 513, 16))
+    block_size = block_size_candidates[trial.suggest_int('block_idx', 0, len(block_size_candidates)-1)]
+
     n_blocks = trial.suggest_int('n_blocks', 1, 6)
+    T = trial.suggest_int('T', 4, 20)
     T = trial.suggest_int('T', 4, 20)
     base_lr = trial.suggest_float('base_lr', 1e-5, 1e-3, log=True)
     scaled_lr = base_lr * (n_embed / 256) ** 0.5 * (block_size / 256) ** 0.25
-
+    scaled_lr = base_lr * (n_embed / 256) ** 0.5 * (block_size / 256) ** 0.25
+
+    energy_fn_name = ['kld', 'mse', 'scaled_mse'][trial.suggest_int('energy_idx', 0, 2)]
     energy_fn_name = ['kld', 'mse', 'scaled_mse'][trial.suggest_int('energy_idx', 0, 2)]
     update_bias = trial.suggest_int('update_bias_int', 0, 1) == 1
     use_lateral = True
     head_dim = n_embed // num_heads
     
+    logger.info(
+    f"Params: n_embed={n_embed}, block_size={block_size}, num_heads={num_heads} (head_dim={head_dim}), "
+    f"n_blocks={n_blocks}, T={T}, energy_fn={energy_fn_name}, update_bias={update_bias}, use_lateral={use_lateral}, "
+    f"base_lr={base_lr:.2e}, scaled_lr={scaled_lr:.2e}, valid_heads={valid_heads}")
     logger.info(
     f"Params: n_embed={n_embed}, block_size={block_size}, num_heads={num_heads} (head_dim={head_dim}), "
     f"n_blocks={n_blocks}, T={T}, energy_fn={energy_fn_name}, update_bias={update_bias}, use_lateral={use_lateral}, "
@@ -184,7 +223,9 @@
     start_time = time.time()
     model = None
 
+
     try:
+        logger.info(f"Trial {trial.number}")
         logger.info(f"Trial {trial.number}")
         cleanup_memory()
         vocab_size = tokenizer.get_vocab_size()
@@ -196,6 +237,7 @@
 
         update_global_config(config)
         try:
+            model = PCTransformer(config)            
             model = PCTransformer(config)            
         except Exception as e:
             logger.error(f"Model creation failed: {str(e)}")
@@ -206,16 +248,22 @@
         batch_size = get_dynamic_batch_size(config.n_embed, config.block_size)
         train_loader, valid_loader = create_subset_loaders(batch_size=batch_size)
         logger.info(f"Using batch size: {batch_size}")
-
+        batch_size = get_dynamic_batch_size(config.n_embed, config.block_size)
+        train_loader, valid_loader = create_subset_loaders(batch_size=batch_size)
+        logger.info(f"Using batch size: {batch_size}")
+
+        if len(train_loader) == 0:
         if len(train_loader) == 0:
             logger.error("Train loader is empty!")
             return float("inf")
         if len(valid_loader) == 0:
+        if len(valid_loader) == 0:
             logger.error("Valid loader is empty!")
             return float("inf")
         
         try:
             model.train()
+            _, _ = train(model, train_loader, tokenizer)
             _, _ = train(model, train_loader, tokenizer)
         except Exception as e:
             logger.error(f"Training failed: {str(e)}")
@@ -225,10 +273,12 @@
         
         reset_pc_modules(model)
 
+        
+        reset_pc_modules(model)
+
         try:
             model.eval()
             max_val_batches = min(10, len(valid_loader))
-<<<<<<< HEAD
             avg_energy, val_loss = evaluate(model, valid_loader, tokenizer, max_batches=max_val_batches, compute_metrics=False)
 
             normalized_energy = normalize_energy(avg_energy, config.energy_fn_name)
@@ -247,14 +297,6 @@
             trial.set_user_attr("normalized_energy", normalized_energy)
             trial.set_user_attr("combined_objective", combined_objective)
             return combined_objective
-=======
-            _, val_loss = evaluate(model, valid_loader, tokenizer, max_batches=max_val_batches, compute_metrics=False)
-            trial_time = time.time() - start_time
-            logger.info(f"Trial {trial.number} completed in {trial_time:.1f}s")
-
-            trial.set_user_attr("config", config.__dict__)
-            return val_loss   
->>>>>>> 80a79276
         except Exception as e:
             logger.error(f"Evaluation failed: {str(e)}")
             import traceback
@@ -288,16 +330,17 @@
             n_startup_trials=5,
             n_warmup_steps=3,
             interval_steps=1))
+            interval_steps=1))
     
     logger.info(f"Starting bayesian tuning with {n_trials} trials")
     try:
         study.optimize(objective, n_trials=n_trials, show_progress_bar=False)
+        study.optimize(objective, n_trials=n_trials, show_progress_bar=False)
         
 
         logger.info("Optimization completed!")
         if study.best_trial:
             trial = study.best_trial
-<<<<<<< HEAD
             logger.info(f"Best trial: {trial.number}. Best combined objective: {trial.value:.5f}")
 
 
@@ -337,28 +380,6 @@
                     f.write(f"  Energy weight: {1-adaptive_weight:.2f}\n\n")
 
                     f.write("Best parameters:\n")
-=======
-            logger.info(f"Best trial: {trial.number}. Best value: {trial.value:.5f}")
-            logger.info("Best parameters:")
-            
-            config_dict = trial.user_attrs.get("config")
-            if config_dict:
-                logger.info(
-                    f"n_embed={config_dict['n_embed']}, block_size={config_dict['block_size']}, num_heads={config_dict['num_heads']} "
-                    f"(head_dim={config_dict['n_embed'] // config_dict['num_heads']}), "
-                    f"n_blocks={config_dict['n_blocks']}, T={config_dict['T']}, energy_fn={config_dict['energy_fn_name']}, "
-                    f"update_bias={config_dict['update_bias']}, use_lateral={config_dict['use_lateral']}, "
-                    f"base_lr={config_dict['local_learning_rate']:.2e}, scaled_lr={config_dict['local_learning_rate']:.2e}")
-
-            # Save results
-            results_path = f"{study_name}_results.txt"
-            with open(results_path, "w") as f:
-                f.write(f"Best validation loss: {trial.value:.4f}\n\n")
-                f.write("Best parameters:\n")
-                config = trial.user_attrs.get("config")  
-                
-                if config:
->>>>>>> 80a79276
                     f.write(f"  n_embed: {config['n_embed']}\n")
                     f.write(f"  block_size: {config['block_size']}\n")
                     f.write(f"  num_heads: {config['num_heads']}\n")
@@ -383,4 +404,5 @@
     if torch.cuda.is_available():
         torch.cuda.manual_seed(42)
     
+    study = run_tuning(n_trials= 30, study_name="bayesian_tuning")
     study = run_tuning(n_trials= 30, study_name="bayesian_tuning")